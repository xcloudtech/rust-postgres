--- conflicted
+++ resolved
@@ -536,7 +536,6 @@
     }
 }
 
-<<<<<<< HEAD
 pub struct CopyBothResponseBody {
     storage: Bytes,
     len: u16,
@@ -558,10 +557,7 @@
     }
 }
 
-#[derive(Debug)]
-=======
 #[derive(Debug, Clone)]
->>>>>>> 92266188
 pub struct DataRowBody {
     storage: Bytes,
     len: u16,
